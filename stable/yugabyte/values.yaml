# Default values for yugabyte.
# This is a YAML-formatted file.
# Declare variables to be passed into your templates.
Component: "yugabytedb"
Image:
  repository: "yugabytedb/yugabyte"
<<<<<<< HEAD
  tag: 2.0.11.0-b8
=======
  tag: 2.0.11.0-b23
>>>>>>> fc8312cf
  pullPolicy: IfNotPresent

storage:
  master:
    count: 2
    size: 10Gi
    storageClass: standard
  tserver:
    count: 2
    size: 10Gi
    storageClass: standard

resource:
  master:
    requests:
      cpu: 2
      memory: 2Gi
    limits:
      cpu: 2
      memory: 2Gi
  tserver:
    requests:
      cpu: 2
      memory: 4Gi
    limits:
      cpu: 2
      memory: 4Gi

replicas:
  master: 3
  tserver: 3

partition:
  master: 0
  tserver: 0

tls:
  enabled: false
  rootCA:
    cert: "LS0tLS1CRUdJTiBDRVJUSUZJQ0FURS0tLS0tCk1JSUM2VENDQWRHZ0F3SUJBZ0lCQVRBTkJna3Foa2lHOXcwQkFRc0ZBREFXTVJRd0VnWURWUVFERXd0WmRXZGgKWW5sMFpTQkVRakFlRncweE9UQXlNRGd3TURRd01qSmFGdzB5T1RBeU1EVXdNRFF3TWpKYU1CWXhGREFTQmdOVgpCQU1UQzFsMVoyRmllWFJsSUVSQ01JSUJJakFOQmdrcWhraUc5dzBCQVFFRkFBT0NBUThBTUlJQkNnS0NBUUVBCnVOMWF1aWc4b2pVMHM0OXF3QXhrT2FCaHkwcTlyaVg2akVyZWJyTHJOWDJOeHdWQmNVcWJkUlhVc3VZNS96RUQKUC9CZTNkcTFuMm9EQ2ZGVEwweGkyNFdNZExRcnJBMndCdzFtNHM1WmQzcEJ1U04yWHJkVVhkeUx6dUxlczJNbgovckJxcWRscXp6LzAyTk9TOE9SVFZCUVRTQTBSOFNMQ1RjSGxMQmRkMmdxZ1ZmemVXRlVObXhWQ2EwcHA5UENuCmpUamJJRzhJWkh5dnBkTyt3aURQM1Y1a1ZEaTkvbEtUaGUzcTFOeDg5VUNFcnRJa1pjSkYvWEs3aE90MU1sOXMKWDYzb2lVMTE1Q2svbGFGRjR6dWgrZk9VenpOVXRXeTc2RE92cm5pVGlaU0tQZDBBODNNa2l2N2VHaDVkV3owWgpsKzJ2a3dkZHJaRzVlaHhvbGhGS3pRSURBUUFCbzBJd1FEQU9CZ05WSFE4QkFmOEVCQU1DQXFRd0hRWURWUjBsCkJCWXdGQVlJS3dZQkJRVUhBd0VHQ0NzR0FRVUZCd01DTUE4R0ExVWRFd0VCL3dRRk1BTUJBZjh3RFFZSktvWkkKaHZjTkFRRUxCUUFEZ2dFQkFEQjVRbmlYd1ptdk52eG5VbS9sTTVFbms3VmhTUzRUZldIMHY4Q0srZWZMSVBTbwpVTkdLNXU5UzNEUWlvaU9SN1Vmc2YrRnk1QXljMmNUY1M2UXBxTCt0V1QrU1VITXNJNk9oQ05pQ1gvQjNKWERPCkd2R0RIQzBVOHo3aWJTcW5zQ2Rid05kajAyM0lwMHVqNE9DVHJ3azZjd0RBeXlwVWkwN2tkd28xYWJIWExqTnAKamVQMkwrY0hkc2dKM1N4WWpkK1kvei9IdmFrZG1RZDJTL1l2V0R3aU1SRDkrYmZXWkJVRHo3Y0QyQkxEVmU0aAp1bkFaK3NyelR2Sjd5dkVodzlHSDFyajd4Qm9VNjB5SUUrYSszK2xWSEs4WnBSV0NXMnh2eWNrYXJSKytPS2NKClFsL04wWExqNWJRUDVoUzdhOTdhQktTamNqY3E5VzNGcnhJa2tKST0KLS0tLS1FTkQgQ0VSVElGSUNBVEUtLS0tLQo="
    key: "LS0tLS1CRUdJTiBSU0EgUFJJVkFURSBLRVktLS0tLQpNSUlFcEFJQkFBS0NBUUVBdU4xYXVpZzhvalUwczQ5cXdBeGtPYUJoeTBxOXJpWDZqRXJlYnJMck5YMk54d1ZCCmNVcWJkUlhVc3VZNS96RURQL0JlM2RxMW4yb0RDZkZUTDB4aTI0V01kTFFyckEyd0J3MW00czVaZDNwQnVTTjIKWHJkVVhkeUx6dUxlczJNbi9yQnFxZGxxenovMDJOT1M4T1JUVkJRVFNBMFI4U0xDVGNIbExCZGQyZ3FnVmZ6ZQpXRlVObXhWQ2EwcHA5UENualRqYklHOElaSHl2cGRPK3dpRFAzVjVrVkRpOS9sS1RoZTNxMU54ODlVQ0VydElrClpjSkYvWEs3aE90MU1sOXNYNjNvaVUxMTVDay9sYUZGNHp1aCtmT1V6ek5VdFd5NzZET3ZybmlUaVpTS1BkMEEKODNNa2l2N2VHaDVkV3owWmwrMnZrd2RkclpHNWVoeG9saEZLelFJREFRQUJBb0lCQUJsdW1tU3gxR1djWER1Mwpwei8wZEhWWkV4c2NsU3U0SGRmZkZPcTF3cFlCUjlmeGFTZGsxQzR2YXF1UjhMaWl6WWVtVWViRGgraitkSnlSCmpwZ2JNaDV4S1BtRkw5empwU3ZUTkN4UHB3OUF5bm5sM3dyNHZhcU1CTS9aZGpuSGttRC9kQzBadEEvL0JIZ3YKNHk4d3VpWCsvUWdVaER0Z1JNcmR1ZUZ1OVlKaFo5UE9jYXkzSkkzMFhEYjdJSS9vNFNhYnhTcFI3bTg5WjY0NwpUb3hsOEhTSzl0SUQxbkl1bHVpTmx1dHI1RzdDdE93WTBSc2N5dmZ2elg4a1d2akpLZVJVbmhMSCtXVFZOaExICjdZc0tMNmlLa1NkckMzeWVPWnV4R0pEbVdrZVgxTzNPRUVGYkc4TjVEaGNqL0lXbDh1dGt3LzYwTEthNHBCS2cKTXhtNEx3RUNnWUVBNnlPRkhNY2pncHYxLzlHZC8yb3c2YmZKcTFjM1dqQkV2cnM2ZXNyMzgrU3UvdVFneXJNcAo5V01oZElpb2dYZjVlNjV5ZlIzYVBXcjJJdWMxZ0RUNlYycDZFR2h0NysyQkF1YkIzczloZisycVNRY1lkS3pmCnJOTDdKalE4ZEVGZWdYd041cHhKOTRTTVFZNEI4Qm9hOHNJWTd3TzU4dHpVMjZoclVnanFXQ1VDZ1lFQXlVUUIKNzViWlh6MGJ5cEc5NjNwYVp0bGlJY0cvUk1XMnVPOE9rVFNYSGdDSjBob25uRm5IMGZOc1pGTHdFWEtnTTRORworU3ZNbWtUekE5eVVSMHpIMFJ4UW44L1YzVWZLT2k5RktFeWx6NzNiRkV6ZW1QSEppQm12NWQ4ZTlOenZmU0E0CkdpRTYrYnFyV3VVWWRoRWlYTnY1SFNPZ3I4bUx1TzJDbGlmNTg0a0NnWUFlZzlDTmlJWmlOODAzOHNNWFYzZWIKalI5ZDNnYXY3SjJ2UnVyeTdvNDVGNDlpUXNiQ3AzZWxnY1RnczY5eWhkaFpwYXp6OGNEVndhREpyTW16cHF4cQpWY1liaFFIblppSWM5MGRubS9BaVF2eWJWNUZqNnQ5b05VVWtreGpaV1haalJXOGtZMW55QmtDUmJWVnhER0k4CjZOV0ZoeTFGaUVVVGNJcms3WVZFQlFLQmdRREpHTVIrYWRFamtlRlUwNjVadkZUYmN0VFVPY3dzb1Foalc2akkKZVMyTThxakNYeE80NnhQMnVTeFNTWFJKV3FpckQ3NDRkUVRvRjRCaEdXS21veGI3M3pqSGxWaHcwcXhDMnJ4VQorZENxODE0VXVJR3BlOTBMdWU3QTFlRU9kRHB1WVdUczVzc1FmdTE3MG5CUWQrcEhzaHNFZkhhdmJjZkhyTGpQCjQzMmhVUUtCZ1FDZ3hMZG5Pd2JMaHZLVkhhdTdPVXQxbGpUT240SnB5bHpnb3hFRXpzaDhDK0ZKUUQ1bkFxZXEKZUpWSkNCd2VkallBSDR6MUV3cHJjWnJIN3IyUTBqT2ZFallwU1dkZGxXaWh4OTNYODZ0aG83UzJuUlYrN1hNcQpPVW9ZcVZ1WGlGMWdMM1NGeHZqMHhxV3l0d0NPTW5DZGFCb0M0Tkw3enJtL0lZOEUwSkw2MkE9PQotLS0tLUVORCBSU0EgUFJJVkFURSBLRVktLS0tLQo="

gflags:
  master:
    default_memory_limit_to_ram_ratio: 0.85
  tserver:
    use_cassandra_authentication: False

PodManagementPolicy: Parallel

enableLoadBalancer: True

isMultiAz: False

domainName: "cluster.local"

serviceEndpoints:
  - name: "yb-master-ui"
    type: LoadBalancer
    app: "yb-master"
    ports:
      ui: "7000"

Services:
  - name: "yb-masters"
    label: "yb-master"
    memory_limit_to_ram_ratio: 0.85
    ports:
      ui: "7000"
      rpc-port: "7100"

  - name: "yb-tservers"
    label: "yb-tserver"
    ports:
      ui: "9000"
      rpc-port: "7100"
      yql-port: "9042"
      yedis-port: "6379"
      ysql-port: "5433"

resources: {}

nodeSelector: {}

tolerations: []

affinity: {}

serviceAccount:
  Name: yugabyte-helm<|MERGE_RESOLUTION|>--- conflicted
+++ resolved
@@ -4,11 +4,7 @@
 Component: "yugabytedb"
 Image:
   repository: "yugabytedb/yugabyte"
-<<<<<<< HEAD
   tag: 2.0.11.0-b8
-=======
-  tag: 2.0.11.0-b23
->>>>>>> fc8312cf
   pullPolicy: IfNotPresent
 
 storage:
